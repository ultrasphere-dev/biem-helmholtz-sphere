name: CI

on:
  push:
    branches:
      - main
  pull_request:

concurrency:
  group: ${{ github.head_ref || github.run_id }}
  cancel-in-progress: true

jobs:
  lint:
    runs-on: ubuntu-latest
    steps:
      - uses: actions/checkout@08c6903cd8c0fde910a37f88322edcfb5dd907a8 # v5
      - uses: actions/setup-python@e797f83bcb11b83ae66e0230d6156d7c80228e7c # v6
        with:
          python-version: 3.x
      - uses: pre-commit/action@2c7b3805fd2a0fd8c1884dcaebf91fc102a13ecd # v3.0.1

  # Make sure commit messages follow the conventional commits convention:
  # https://www.conventionalcommits.org
  commitlint:
    name: Lint Commit Messages
    runs-on: ubuntu-latest
    steps:
      - uses: actions/checkout@08c6903cd8c0fde910a37f88322edcfb5dd907a8 # v5
        with:
          fetch-depth: 0
      - uses: wagoid/commitlint-github-action@b948419dd99f3fd78a6548d48f94e3df7f6bf3ed # v6.2.1

  test:
    strategy:
      fail-fast: false
      matrix:
        python-version:
          - "3.12"
          - "3.13"
        os:
          - ubuntu-latest
          - windows-latest
          - macOS-latest
    runs-on: ${{ matrix.os }}
    steps:
      - uses: actions/checkout@08c6903cd8c0fde910a37f88322edcfb5dd907a8 # v5
      - uses: actions/setup-python@e797f83bcb11b83ae66e0230d6156d7c80228e7c # v6
        id: setup-python
        with:
          python-version: ${{ matrix.python-version }}
<<<<<<< HEAD
      - uses: astral-sh/setup-uv@3259c6206f993105e3a61b142c2d97bf4b9ef83d # v7
      - name: Install gmsh
        if: runner.os == 'Linux'
        run: |
          sudo apt install -y gmsh
=======
      - uses: astral-sh/setup-uv@85856786d1ce8acfbcc2f13a5f3fbd6b938f9f41 # v7
>>>>>>> 25d9c3e6
      - run: uv sync --no-python-downloads
        shell: bash
      - run: uv run --all-extras pytest
        shell: bash
      - uses: codecov/codecov-action@5a1091511ad55cbe89839c7260b706298ca349f7 # v5
        with:
          token: ${{ secrets.CODECOV_TOKEN }}

  release:
    needs:
      - test
      - lint
      - commitlint

    runs-on: ubuntu-latest
    environment: release
    concurrency: release
    permissions:
      id-token: write
      attestations: write
      contents: write

    steps:
      - uses: actions/checkout@08c6903cd8c0fde910a37f88322edcfb5dd907a8 # v5
        with:
          fetch-depth: 0
          ref: ${{ github.sha }}

      - name: Checkout commit for release
        run: |
          git checkout -B ${{ github.ref_name }} ${{ github.sha }}

      # Do a dry run of PSR
      - name: Test release
        uses: python-semantic-release/python-semantic-release@4d4cb0ab842247caea1963132c242c62aab1e4d5 # v10
        if: github.ref_name != 'main'
        with:
          root_options: --noop
          github_token: noop

      # On main branch: actual PSR + upload to PyPI & GitHub
      - name: Release
        uses: python-semantic-release/python-semantic-release@4d4cb0ab842247caea1963132c242c62aab1e4d5 # v10
        id: release
        if: github.ref_name == 'main'
        with:
          github_token: ${{ secrets.GITHUB_TOKEN }}

      - name: Attest build provenance
        uses: actions/attest-build-provenance@977bb373ede98d70efdf65b84cb5f73e068dcc2a # v3
        if: steps.release.outputs.released == 'true'
        with:
          subject-path: "dist/*"

      - name: Publish package distributions to PyPI
        uses: pypa/gh-action-pypi-publish@release/v1
        if: steps.release.outputs.released == 'true'

      - name: Publish package distributions to GitHub Releases
        uses: python-semantic-release/publish-action@ae6462adc12bd3d1738070d784b65b5189b955a9 # v10
        if: steps.release.outputs.released == 'true'
        with:
          github_token: ${{ secrets.GITHUB_TOKEN }}
          tag: ${{ steps.release.outputs.tag }}<|MERGE_RESOLUTION|>--- conflicted
+++ resolved
@@ -49,15 +49,11 @@
         id: setup-python
         with:
           python-version: ${{ matrix.python-version }}
-<<<<<<< HEAD
-      - uses: astral-sh/setup-uv@3259c6206f993105e3a61b142c2d97bf4b9ef83d # v7
+      - uses: astral-sh/setup-uv@85856786d1ce8acfbcc2f13a5f3fbd6b938f9f41 # v7
       - name: Install gmsh
         if: runner.os == 'Linux'
         run: |
           sudo apt install -y gmsh
-=======
-      - uses: astral-sh/setup-uv@85856786d1ce8acfbcc2f13a5f3fbd6b938f9f41 # v7
->>>>>>> 25d9c3e6
       - run: uv sync --no-python-downloads
         shell: bash
       - run: uv run --all-extras pytest
